[package]
name = "sum-storage"
version = "2.0.0-alpha.7"
authors = ["Joshy Orndorff"]
edition = "2018"
license = "GPL-3.0-or-later"

[dependencies]
codec = { package = "parity-scale-codec", version = "1.3.0", default-features = false, features = ["derive"] }
<<<<<<< HEAD
sp-std = { version = '2.0.0-alpha.7', default_features = false}
sp-runtime = { version = '2.0.0-alpha.7', default_features = false}
frame-support = { version = '2.0.0-alpha.7', default_features = false}
frame-system = { version = '2.0.0-alpha.7', default_features = false}


[dev-dependencies]
sp-io = { version = '2.0.0-alpha.7', default_features = false}
sp-core = { version = '2.0.0-alpha.7', default_features = false}
=======
sp-std = { version = '2.0.0-alpha.6', git = 'https://github.com/paritytech/substrate', rev = '7f73312aa0bf4a4107860141f085e9770ec01b72', default_features = false}
sp-runtime = { version = '2.0.0-alpha.6', git = 'https://github.com/paritytech/substrate', rev = '7f73312aa0bf4a4107860141f085e9770ec01b72', default_features = false}
frame-support = { version = '2.0.0-alpha.6', git = 'https://github.com/paritytech/substrate', rev = '7f73312aa0bf4a4107860141f085e9770ec01b72', default_features = false}
frame-system = { version = '2.0.0-alpha.6', git = 'https://github.com/paritytech/substrate', rev = '7f73312aa0bf4a4107860141f085e9770ec01b72', default_features = false}


[dev-dependencies]
sp-io = { version = '2.0.0-alpha.6', git = 'https://github.com/paritytech/substrate', rev = '7f73312aa0bf4a4107860141f085e9770ec01b72', default_features = false}
sp-core = { version = '2.0.0-alpha.6', git = 'https://github.com/paritytech/substrate', rev = '7f73312aa0bf4a4107860141f085e9770ec01b72', default_features = false}
>>>>>>> 75f4a473

[features]
default = ["std"]
std = [
	"codec/std",
	"sp-std/std",
	"sp-runtime/std",
	"frame-support/std",
	"frame-system/std",
]<|MERGE_RESOLUTION|>--- conflicted
+++ resolved
@@ -7,27 +7,15 @@
 
 [dependencies]
 codec = { package = "parity-scale-codec", version = "1.3.0", default-features = false, features = ["derive"] }
-<<<<<<< HEAD
-sp-std = { version = '2.0.0-alpha.7', default_features = false}
-sp-runtime = { version = '2.0.0-alpha.7', default_features = false}
-frame-support = { version = '2.0.0-alpha.7', default_features = false}
-frame-system = { version = '2.0.0-alpha.7', default_features = false}
+sp-std = { version = '2.0.0-alpha.7', git = 'https://github.com/paritytech/substrate', rev = '7f73312aa0bf4a4107860141f085e9770ec01b72', default_features = false}
+sp-runtime = { version = '2.0.0-alpha.7', git = 'https://github.com/paritytech/substrate', rev = '7f73312aa0bf4a4107860141f085e9770ec01b72', default_features = false}
+frame-support = { version = '2.0.0-alpha.7', git = 'https://github.com/paritytech/substrate', rev = '7f73312aa0bf4a4107860141f085e9770ec01b72', default_features = false}
+frame-system = { version = '2.0.0-alpha.7', git = 'https://github.com/paritytech/substrate', rev = '7f73312aa0bf4a4107860141f085e9770ec01b72', default_features = false}
 
 
 [dev-dependencies]
-sp-io = { version = '2.0.0-alpha.7', default_features = false}
-sp-core = { version = '2.0.0-alpha.7', default_features = false}
-=======
-sp-std = { version = '2.0.0-alpha.6', git = 'https://github.com/paritytech/substrate', rev = '7f73312aa0bf4a4107860141f085e9770ec01b72', default_features = false}
-sp-runtime = { version = '2.0.0-alpha.6', git = 'https://github.com/paritytech/substrate', rev = '7f73312aa0bf4a4107860141f085e9770ec01b72', default_features = false}
-frame-support = { version = '2.0.0-alpha.6', git = 'https://github.com/paritytech/substrate', rev = '7f73312aa0bf4a4107860141f085e9770ec01b72', default_features = false}
-frame-system = { version = '2.0.0-alpha.6', git = 'https://github.com/paritytech/substrate', rev = '7f73312aa0bf4a4107860141f085e9770ec01b72', default_features = false}
-
-
-[dev-dependencies]
-sp-io = { version = '2.0.0-alpha.6', git = 'https://github.com/paritytech/substrate', rev = '7f73312aa0bf4a4107860141f085e9770ec01b72', default_features = false}
-sp-core = { version = '2.0.0-alpha.6', git = 'https://github.com/paritytech/substrate', rev = '7f73312aa0bf4a4107860141f085e9770ec01b72', default_features = false}
->>>>>>> 75f4a473
+sp-io = { version = '2.0.0-alpha.7', git = 'https://github.com/paritytech/substrate', rev = '7f73312aa0bf4a4107860141f085e9770ec01b72', default_features = false}
+sp-core = { version = '2.0.0-alpha.7', git = 'https://github.com/paritytech/substrate', rev = '7f73312aa0bf4a4107860141f085e9770ec01b72', default_features = false}
 
 [features]
 default = ["std"]
