--- conflicted
+++ resolved
@@ -2,15 +2,10 @@
 
 #![cfg_attr(not(feature = "std"), no_std)]
 
-<<<<<<< HEAD
-/// An example instantiable pallet (without default instance)
-use frame_support::{decl_event, decl_module, decl_storage, dispatch::DispatchResult, StorageValue};
-=======
 use frame_support::{
 	decl_event, decl_module, decl_storage,
 	dispatch::DispatchResult,
 };
->>>>>>> 5a19187a
 use frame_system::{self as system, ensure_signed};
 
 // The pallet's configuration trait takes an instance as a type parameter. The instance type is
@@ -49,10 +44,7 @@
 
 		// The only dispatchable call, updates the single storage item,
 		// and emits an event.
-<<<<<<< HEAD
-=======
 		#[weight = 10_000]
->>>>>>> 5a19187a
 		fn call(origin) -> DispatchResult {
 			let caller = ensure_signed(origin)?;
 
