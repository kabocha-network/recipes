[package]
name = "offchain-demo"
version = "2.0.0-alpha.7"
authors = ["Parity Technologies <admin@parity.io>"]
edition = "2018"
homepage = "https://substrate.dev/recipes/"
repository = "https://github.com/substrate-developer-hub/recipes/"
license = "GPL-3.0-or-later"

[dependencies]
# external dependencies
parity-scale-codec = { default-features = false, features = ['derive'], version = '1.3.0' }
parking_lot = "0.10.0"

alt_serde = { version = "1", default-features = false, features = ["derive"] }
# updated to `alt_serde_json` when latest version supporting feature `alloc` is released
serde_json = { version = "1", default-features = false, git = "https://github.com/Xanewok/json", branch = "no-std", features = ["alloc"] }

# Substrate dependencies
<<<<<<< HEAD
frame-support = { package = "frame-support", default-features = false, version = '2.0.0-alpha.5' }
frame-system = { package = "frame-system", default-features = false, version = '2.0.0-alpha.5' }
sp-core = { default-features = false, version = '2.0.0-alpha.5' }
sp-io = { default-features = false, version = '2.0.0-alpha.5' }
sp-runtime = { default-features = false, version = '2.0.0-alpha.5' }
sp-std = { default-features = false, version = '2.0.0-alpha.5' }
=======
frame-support = { version = '2.0.0-alpha.7', git = 'https://github.com/paritytech/substrate', rev = '7f73312aa0bf4a4107860141f085e9770ec01b72', default-features = false }
frame-system = { version = '2.0.0-alpha.7', git = 'https://github.com/paritytech/substrate', rev = '7f73312aa0bf4a4107860141f085e9770ec01b72', default-features = false }
sp-runtime = { version = '2.0.0-alpha.7', git = 'https://github.com/paritytech/substrate', rev = '7f73312aa0bf4a4107860141f085e9770ec01b72', default-features = false }
sp-core = { version = '2.0.0-alpha.7', git = 'https://github.com/paritytech/substrate', rev = '7f73312aa0bf4a4107860141f085e9770ec01b72', default-features = false }
sp-io = { version = '2.0.0-alpha.7', git = 'https://github.com/paritytech/substrate', rev = '7f73312aa0bf4a4107860141f085e9770ec01b72', default-features = false }
sp-std = { version = '2.0.0-alpha.7', git = 'https://github.com/paritytech/substrate', rev = '7f73312aa0bf4a4107860141f085e9770ec01b72', default-features = false }
>>>>>>> 5a19187a

[features]
default = ['std']
std = [
	'parity-scale-codec/std',
	'frame-support/std',
	'frame-system/std',
	'sp-io/std',
	'sp-runtime/std',
	'sp-std/std',
]<|MERGE_RESOLUTION|>--- conflicted
+++ resolved
@@ -17,21 +17,12 @@
 serde_json = { version = "1", default-features = false, git = "https://github.com/Xanewok/json", branch = "no-std", features = ["alloc"] }
 
 # Substrate dependencies
-<<<<<<< HEAD
-frame-support = { package = "frame-support", default-features = false, version = '2.0.0-alpha.5' }
-frame-system = { package = "frame-system", default-features = false, version = '2.0.0-alpha.5' }
-sp-core = { default-features = false, version = '2.0.0-alpha.5' }
-sp-io = { default-features = false, version = '2.0.0-alpha.5' }
-sp-runtime = { default-features = false, version = '2.0.0-alpha.5' }
-sp-std = { default-features = false, version = '2.0.0-alpha.5' }
-=======
 frame-support = { version = '2.0.0-alpha.7', git = 'https://github.com/paritytech/substrate', rev = '7f73312aa0bf4a4107860141f085e9770ec01b72', default-features = false }
 frame-system = { version = '2.0.0-alpha.7', git = 'https://github.com/paritytech/substrate', rev = '7f73312aa0bf4a4107860141f085e9770ec01b72', default-features = false }
 sp-runtime = { version = '2.0.0-alpha.7', git = 'https://github.com/paritytech/substrate', rev = '7f73312aa0bf4a4107860141f085e9770ec01b72', default-features = false }
 sp-core = { version = '2.0.0-alpha.7', git = 'https://github.com/paritytech/substrate', rev = '7f73312aa0bf4a4107860141f085e9770ec01b72', default-features = false }
 sp-io = { version = '2.0.0-alpha.7', git = 'https://github.com/paritytech/substrate', rev = '7f73312aa0bf4a4107860141f085e9770ec01b72', default-features = false }
 sp-std = { version = '2.0.0-alpha.7', git = 'https://github.com/paritytech/substrate', rev = '7f73312aa0bf4a4107860141f085e9770ec01b72', default-features = false }
->>>>>>> 5a19187a
 
 [features]
 default = ['std']
