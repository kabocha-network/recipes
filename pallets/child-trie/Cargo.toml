--- conflicted
+++ resolved
@@ -14,48 +14,10 @@
     'sp-core/std',
 ]
 
-<<<<<<< HEAD
-
-[dependencies.parity-scale-codec]
-default-features = false
-features = ['derive']
-version = '1.0.6'
-
-[dependencies.support]
-default_features = false
-
-package = 'frame-support'
-version = '2.0.0-alpha.5'
-
-[dependencies.system]
-default_features = false
-
-package = 'frame-system'
-version = '2.0.0-alpha.5'
-
-[dependencies.runtime-primitives]
-default_features = false
-
-package = 'sp-runtime'
-version = '2.0.0-alpha.5'
-
-[dependencies.rstd]
-default_features = false
-
-package = 'sp-std'
-version = '2.0.0-alpha.5'
-
-[dependencies.primitives]
-default_features = false
-
-package = 'sp-core'
-version = '2.0.0-alpha.5'
-=======
 [dependencies]
 parity-scale-codec = { version = "1.3.0", features = ["derive"], default-features = false }
 frame-support = { version = '2.0.0-alpha.7', git = 'https://github.com/paritytech/substrate', rev = '7f73312aa0bf4a4107860141f085e9770ec01b72', default-features = false }
 frame-system = { version = '2.0.0-alpha.7', git = 'https://github.com/paritytech/substrate', rev = '7f73312aa0bf4a4107860141f085e9770ec01b72', default-features = false }
 sp-runtime = { version = '2.0.0-alpha.7', git = 'https://github.com/paritytech/substrate', rev = '7f73312aa0bf4a4107860141f085e9770ec01b72', default-features = false }
 sp-std = { version = '2.0.0-alpha.7', git = 'https://github.com/paritytech/substrate', rev = '7f73312aa0bf4a4107860141f085e9770ec01b72', default-features = false }
-sp-core = { version = '2.0.0-alpha.7', git = 'https://github.com/paritytech/substrate', rev = '7f73312aa0bf4a4107860141f085e9770ec01b72', default-features = false }
->>>>>>> 5a19187a
+sp-core = { version = '2.0.0-alpha.7', git = 'https://github.com/paritytech/substrate', rev = '7f73312aa0bf4a4107860141f085e9770ec01b72', default-features = false }