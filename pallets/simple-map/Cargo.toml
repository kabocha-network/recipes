[package]
name = "simple-map"
version = "2.0.0-alpha.7"
authors = ["4meta5"]
edition = "2018"
license = "GPL-3.0-or-later"

[features]
default = ['std']
std = [
    'parity-scale-codec/std',
    'frame-support/std',
    'frame-system/std',
]

[dependencies]
<<<<<<< HEAD
parity-scale-codec = { default-features = false, features = ['derive'], version = '1.1.0' }
frame-support = { default_features = false, version = '2.0.0-alpha.5' }
frame-system = { default_features = false, version = '2.0.0-alpha.5' }

[dev-dependencies]
sp-runtime = { default_features = false, version = '2.0.0-alpha.5' }
sp-core = { default_features = false, version = '2.0.0-alpha.5' }
sp-io = { default_features = false, version = '2.0.0-alpha.5' }
=======
parity-scale-codec = { default-features = false, features = ['derive'], version = '1.3.0' }
frame-support = { version = '2.0.0-alpha.7', git = 'https://github.com/paritytech/substrate', rev = '7f73312aa0bf4a4107860141f085e9770ec01b72', default-features = false }
frame-system = { version = '2.0.0-alpha.7', git = 'https://github.com/paritytech/substrate', rev = '7f73312aa0bf4a4107860141f085e9770ec01b72', default-features = false }

[dev-dependencies]
sp-runtime = { version = '2.0.0-alpha.7', git = 'https://github.com/paritytech/substrate', rev = '7f73312aa0bf4a4107860141f085e9770ec01b72', default-features = false }
sp-core = { version = '2.0.0-alpha.7', git = 'https://github.com/paritytech/substrate', rev = '7f73312aa0bf4a4107860141f085e9770ec01b72', default-features = false }
sp-io = { version = '2.0.0-alpha.7', git = 'https://github.com/paritytech/substrate', rev = '7f73312aa0bf4a4107860141f085e9770ec01b72', default-features = false }
>>>>>>> 5a19187a
<|MERGE_RESOLUTION|>--- conflicted
+++ resolved
@@ -14,16 +14,6 @@
 ]
 
 [dependencies]
-<<<<<<< HEAD
-parity-scale-codec = { default-features = false, features = ['derive'], version = '1.1.0' }
-frame-support = { default_features = false, version = '2.0.0-alpha.5' }
-frame-system = { default_features = false, version = '2.0.0-alpha.5' }
-
-[dev-dependencies]
-sp-runtime = { default_features = false, version = '2.0.0-alpha.5' }
-sp-core = { default_features = false, version = '2.0.0-alpha.5' }
-sp-io = { default_features = false, version = '2.0.0-alpha.5' }
-=======
 parity-scale-codec = { default-features = false, features = ['derive'], version = '1.3.0' }
 frame-support = { version = '2.0.0-alpha.7', git = 'https://github.com/paritytech/substrate', rev = '7f73312aa0bf4a4107860141f085e9770ec01b72', default-features = false }
 frame-system = { version = '2.0.0-alpha.7', git = 'https://github.com/paritytech/substrate', rev = '7f73312aa0bf4a4107860141f085e9770ec01b72', default-features = false }
@@ -31,5 +21,4 @@
 [dev-dependencies]
 sp-runtime = { version = '2.0.0-alpha.7', git = 'https://github.com/paritytech/substrate', rev = '7f73312aa0bf4a4107860141f085e9770ec01b72', default-features = false }
 sp-core = { version = '2.0.0-alpha.7', git = 'https://github.com/paritytech/substrate', rev = '7f73312aa0bf4a4107860141f085e9770ec01b72', default-features = false }
-sp-io = { version = '2.0.0-alpha.7', git = 'https://github.com/paritytech/substrate', rev = '7f73312aa0bf4a4107860141f085e9770ec01b72', default-features = false }
->>>>>>> 5a19187a
+sp-io = { version = '2.0.0-alpha.7', git = 'https://github.com/paritytech/substrate', rev = '7f73312aa0bf4a4107860141f085e9770ec01b72', default-features = false }