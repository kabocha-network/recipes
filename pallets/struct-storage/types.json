{
  "InnerThing": {
      "number": "u32",
      "hash": "Hash",
      "balance": "Balance"
  },
  "SuperThing": {
      "super_number": "u32",
      "inner_thing": "InnerThing"
  },
<<<<<<< HEAD
  "InnerThing": "InnerThingOf"
=======
  "InnerThingOf": "InnerThing"
>>>>>>> 5a19187a
}<|MERGE_RESOLUTION|>--- conflicted
+++ resolved
@@ -8,9 +8,5 @@
       "super_number": "u32",
       "inner_thing": "InnerThing"
   },
-<<<<<<< HEAD
-  "InnerThing": "InnerThingOf"
-=======
   "InnerThingOf": "InnerThing"
->>>>>>> 5a19187a
 }