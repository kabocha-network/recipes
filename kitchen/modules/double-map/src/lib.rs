--- conflicted
+++ resolved
@@ -24,10 +24,6 @@
 	trait Store for Module<T: Trait> as Dmap {
         // member score (double map)
         MemberScore: double_map GroupIndex, twox_128(T::AccountId) => u32;
-<<<<<<< HEAD
-
-=======
->>>>>>> 907b4603
         // get group ID for member
         GroupMembership get(group_membership): map T::AccountId => GroupIndex;
         // for fast membership checks, see check-membership recipe for more details
