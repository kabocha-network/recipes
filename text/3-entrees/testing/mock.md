--- conflicted
+++ resolved
@@ -171,11 +171,7 @@
 [dev-dependencies.sp-io]
 default_features = false
 
-<<<<<<< HEAD
-version = '2.0.0-alpha.5'
-=======
 version = '2.0.0-alpha.7'
->>>>>>> 5a19187a
 ```
 
 There is more than one pattern for building a mock runtime environment for testing pallet logic. Two patterns are presented below. The latter is generally favored for reasons discussed in [custom test environment](./externalities.md)
